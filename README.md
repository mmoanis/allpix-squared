--- conflicted
+++ resolved
@@ -90,11 +90,8 @@
 * Edoardo Rossi, DESY, @edrossi
 * Andre Sailer, CERN, @sailer
 * Paul Schütze, DESY, @pschutze
-<<<<<<< HEAD
+* Xin Shi, Institute of High Energy Physics Beijing, @xshi
 * Viktor Sonesten, GSOC18 Student, @tmplt
-=======
-* Xin Shi, Institute of High Energy Physics Beijing, @xshi
->>>>>>> 329504dd
 * Mateus Vicente Barreto Pinto, Université de Genève, @mvicente
 
 The authors would also like to express their thanks to the developers of [AllPix](https://twiki.cern.ch/twiki/bin/view/Main/AllPix).
