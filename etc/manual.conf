--- conflicted
+++ resolved
@@ -30,16 +30,10 @@
 [ElectricFieldReader]
 # Use a linear field
 model = "linear"
-<<<<<<< HEAD
-# Bias  and depletion voltage to calculate the electric field from
+# Applied bias voltage to calculate the electric field from
 bias_voltage = -100V
+# Depletion voltage at which the given sensor is fully depleted
 depletion_voltage = -50V
-=======
-# Applied bias voltage to calculate the electric field from
-bias_voltage = 50V
-# Depletion voltage at which the given sensor is fully depleted
-depletion_voltage = 10V
->>>>>>> 64569e62
 
 # Propagate the charges in the sensor
 [GenericPropagation]
@@ -56,11 +50,7 @@
 
 # Digitize the propagated charges
 [DefaultDigitizer]
-<<<<<<< HEAD
-# Noise added by the electronics
-=======
-# Input noise added by the electronics 
->>>>>>> 64569e62
+# Input noise added by the electronics
 electronics_noise = 110e
 # Threshold for a hit to be detected
 threshold = 600e
