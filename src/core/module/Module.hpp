/**
 * @file
 * @brief Base for the module implementation
<<<<<<< HEAD
 * @copyright Copyright (c) 2018 CERN and the Allpix Squared authors.
=======
 * @copyright Copyright (c) 2017-2019 CERN and the Allpix Squared authors.
>>>>>>> 2edbebfc
 * This software is distributed under the terms of the MIT License, copied verbatim in the file "LICENSE.md".
 * In applying this license, CERN does not waive the privileges and immunities granted to it by virtue of its status as an
 * Intergovernmental Organization or submit itself to any jurisdiction.
 */

#ifndef ALLPIX_MODULE_H
#define ALLPIX_MODULE_H

#include <memory>
#include <random>
#include <string>
#include <vector>

#include <TDirectory.h>

#include "ModuleIdentifier.hpp"
#include "core/config/ConfigManager.hpp"
#include "core/config/Configuration.hpp"
#include "core/geometry/Detector.hpp"
#include "core/messenger/delegates.h"
#include "exceptions.h"

namespace allpix {
    class Messenger;
    class Event;
    /**
     * @defgroup Modules Modules
     * @brief Collection of modules included in the framework
     */
    /**
     * @brief Base class for all modules
     *
     * The module base is the core of the modular framework. All modules should be descendants of this class. The base class
     * defines the methods the children can implement:
     * - Module::init(uint_64t): for initializing the module at the start
     * - Module::run(Event*): for doing the job of every module for every event
     * - Module::finalize(): for finalizing the module at the end
     *
     * The module class also provides a few utility methods and stores internal data of instantations. The internal data is
     * used by the ModuleManager and the Messenger to work.
     */
    class Module {
        friend class Event;
        friend class ModuleManager;
        friend class Messenger;

    public:
        /**
         * @brief Base constructor for unique modules
         * @param config Configuration for this module
         */
        explicit Module(Configuration& config);
        /**
         * @brief Base constructor for detector modules
         * @param config Configuration for this module
         * @param detector Detector bound to this module
         * @warning Detector modules should not forget to forward their detector to the base constructor. An
         *          \ref InvalidModuleStateException will be raised if the module failed to so.
         */
        explicit Module(Configuration& config, std::shared_ptr<Detector> detector);
        /**
         * @brief Essential virtual destructor.
         *
         * Also removes all delegates linked to this module
         */
        virtual ~Module();

        /// @{
        /**
         * @brief Copying a module is not allowed
         */
        Module(const Module&) = delete;
        Module& operator=(const Module&) = delete;
        /// @}

        /// @{
        /**
         * @brief Disallow move behaviour (not possible with references)
         */
        Module(Module&&) noexcept = delete;
        Module& operator=(Module&&) noexcept = delete;
        /// @}

        /**
         * @brief Get the detector linked to this module
         * @return Linked detector or a null pointer if this is an unique module
         */
        std::shared_ptr<Detector> getDetector() const;

        /**
         * @brief Get the unique name of this module
         * @return Unique name
         * @note Can be used to interact with ROOT objects that require an unique name
         */
        std::string getUniqueName() const;

        /**
         * @brief Create and return an absolute path to be used for output from a relative path
         * @param path Relative path to add after the main output directory
         * @param global True if the global output directory should be used instead of the module-specific version
         * @param delete_file True if the created output file should be deleted after testing access
         * @return Canonical path to an output file
         */
<<<<<<< HEAD
        std::string createOutputFile(const std::string& path, bool global = false) const;
=======
        std::string createOutputFile(const std::string& path, bool global = false, bool delete_file = false);

        /**
         * @brief Get seed to initialize random generators
         * @warning This should be the only method used by modules to seed random numbers to allow reproducing results
         */
        uint64_t getRandomSeed();

        /**
         * @brief Get thread pool to submit asynchronous tasks to
         */
        ThreadPool& getThreadPool();
>>>>>>> 2edbebfc

        /**
         * @brief Get ROOT directory which should be used to output histograms et cetera
         * @return ROOT directory for storage
         */
        TDirectory* getROOTDirectory() const;

        /**
         * @brief Get the config manager object to allow to read the global and other module configurations
         * @return Pointer to the config manager
         */
        ConfigManager* getConfigManager() const;

        /**
         * @brief Initialize the module before the event sequence
         * @param random_seed Random seed, if required
         *
         * Does nothing if not overloaded.
         */
        virtual void init(std::mt19937_64& seeder) { (void)seeder; }

        /**
         * @brief Execute the function of the module for every event
         * @param Event Pointer to the event the module is running
         *
         * Does nothing if not overloaded.
         */
        virtual void run(Event* event) { (void)event; }
        //
        /**
         * @brief Finalize the module after the event sequence
         * @note Useful to have before destruction to allow for raising exceptions
         *
         * Does nothing if not overloaded.
         */
        virtual void finalize() {}

    protected:
        /**
         * @brief Get the module configuration for internal use
         * @return Configuration of the module
         */
        Configuration& get_configuration();
        Configuration& config_;

        std::mutex stats_mutex_;

    private:
        /**
         * @brief Set the module identifier for internal use
         * @param identifier Identifier of the instantiation
         */
        void set_identifier(ModuleIdentifier identifier);
        /**
         * @brief Get the module identifier for internal use
         * @return Identifier of the instantiation
         */
        ModuleIdentifier get_identifier() const;
        ModuleIdentifier identifier_;

        /**
         * @brief Set the output ROOT directory for this module
         * @param directory ROOT directory for storage
         */
        void set_ROOT_directory(TDirectory* directory);
        TDirectory* directory_{nullptr};

        /**
         * @brief Set the link to the config manager
         * @param conf_manager ConfigManager holding all relevant configurations
         */
        void set_config_manager(ConfigManager* config);
        ConfigManager* conf_manager_{nullptr};

        /**
         * @brief Add a messenger delegate to this instantiation
         * @param messenger Pointer to the messenger responsible for the delegate
         * @param delegate Delegate object
         */
        void add_delegate(Messenger* messenger, BaseDelegate* delegate);
        /**
         * @brief Check if all delegates are satisfied
         */
        bool check_delegates();
        std::vector<std::pair<Messenger*, BaseDelegate*>> delegates_;

        std::shared_ptr<Detector> detector_;
    };

    /**
     * @brief Simple wrapper around Module to define a module that writes data to file
     * @warning All modules that writes data to files must inherit from this class
     *
     * Used to simplify the ordered execution of modules requiring I/O operations.
     */
    class WriterModule : public Module {
        friend class Event;
        friend class ModuleManager;
        friend class Messenger;

    public:
        explicit WriterModule(Configuration& config) : Module(config) {}
        explicit WriterModule(Configuration& config, std::shared_ptr<Detector> detector)
            : Module(config, std::move(detector)) {}
    };

    /**
     * @brief Simple wrapper around Module to define a module that reads data from file
     * @warning All modules that reads data from files must inherit from this class
     *
     * Used to simplify the ordered execution of modules requiring I/O operations.
     */
    class ReaderModule : public Module {
        friend class Event;
        friend class ModuleManager;
        friend class Messenger;

    public:
        explicit ReaderModule(Configuration& config) : Module(config) {}
        explicit ReaderModule(Configuration& config, std::shared_ptr<Detector> detector)
            : Module(config, std::move(detector)) {}
    };

    /**
     * @brief Simple wrapper around Module to define a module that runs Geant4 code
     * @warning All modules that runs Geant4 code in its \ref Module::run() "run function" must inherit from this class
     *
     * Used to figure out which modules must run on main thread.
     */
    class Geant4Module : public Module {
        friend class Event;
        friend class ModuleManager;
        friend class Messenger;

    public:
        explicit Geant4Module(Configuration& config) : Module(config) {}
        explicit Geant4Module(Configuration& config, std::shared_ptr<Detector> detector)
            : Module(config, std::move(detector)) {}
    };

} // namespace allpix

#endif /* ALLPIX_MODULE_H */<|MERGE_RESOLUTION|>--- conflicted
+++ resolved
@@ -1,11 +1,7 @@
 /**
  * @file
  * @brief Base for the module implementation
-<<<<<<< HEAD
- * @copyright Copyright (c) 2018 CERN and the Allpix Squared authors.
-=======
  * @copyright Copyright (c) 2017-2019 CERN and the Allpix Squared authors.
->>>>>>> 2edbebfc
  * This software is distributed under the terms of the MIT License, copied verbatim in the file "LICENSE.md".
  * In applying this license, CERN does not waive the privileges and immunities granted to it by virtue of its status as an
  * Intergovernmental Organization or submit itself to any jurisdiction.
@@ -109,22 +105,7 @@
          * @param delete_file True if the created output file should be deleted after testing access
          * @return Canonical path to an output file
          */
-<<<<<<< HEAD
         std::string createOutputFile(const std::string& path, bool global = false) const;
-=======
-        std::string createOutputFile(const std::string& path, bool global = false, bool delete_file = false);
-
-        /**
-         * @brief Get seed to initialize random generators
-         * @warning This should be the only method used by modules to seed random numbers to allow reproducing results
-         */
-        uint64_t getRandomSeed();
-
-        /**
-         * @brief Get thread pool to submit asynchronous tasks to
-         */
-        ThreadPool& getThreadPool();
->>>>>>> 2edbebfc
 
         /**
          * @brief Get ROOT directory which should be used to output histograms et cetera
