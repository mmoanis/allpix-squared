/*
 * @copyright Copyright (c) 2017-2019 CERN and the Allpix Squared authors.
 * This software is distributed under the terms of the MIT License, copied verbatim in the file "LICENSE.md".
 * In applying this license, CERN does not waive the privileges and immunities granted to it by virtue of its status as an
 * Intergovernmental Organization or submit itself to any jurisdiction.
 */

#include "CapacitiveTransferModule.hpp"

#include <fstream>
#include <limits>
#include <memory>
#include <new>
#include <stdexcept>
#include <string>
#include <utility>

#include "core/config/exceptions.h"
#include "core/geometry/HybridPixelDetectorModel.hpp"
#include "core/utils/log.h"
#include "core/utils/unit.h"
#include "tools/ROOT.h"

#include <Eigen/Core>

#include "objects/PixelCharge.hpp"

using namespace allpix;

CapacitiveTransferModule::CapacitiveTransferModule(Configuration& config,
                                                   Messenger* messenger,
                                                   std::shared_ptr<Detector> detector)
    : Module(config, detector), messenger_(messenger), detector_(std::move(detector)) {
    model_ = detector_->getModel();
    config_.setDefault("output_plots", 0);
    config_.setDefault("cross_coupling", 1);
    config_.setDefault("nominal_gap", 0.0);
    config_.setDefault("minimum_gap", config_.get<double>("nominal_gap"));

    // Require propagated deposits for single detector
    messenger->bindSingle<CapacitiveTransferModule, PropagatedChargeMessage, MsgFlags::REQUIRED>(this);
}

void CapacitiveTransferModule::init(std::mt19937_64&) {

    if(config_.count({"coupling_matrix", "coupling_file", "coupling_scan_file"}) > 1) {
        throw InvalidCombinationError(
            config_, {"coupling_matrix", "coupling_file", "coupling_scan_file"}, "More than one coupling input defined");
    } else if(config_.has("coupling_matrix")) {
        relative_coupling = config_.getMatrix<double>("coupling_matrix");
        max_row = static_cast<unsigned int>(relative_coupling.size());
        max_col = static_cast<unsigned int>(relative_coupling[0].size());

        if(config_.get<bool>("output_plots")) {
            LOG(TRACE) << "Creating output plots";

            // Create histograms if needed
            coupling_map = new TH2D("coupling_map",
                                    "Coupling;pixel x;pixel y",
                                    static_cast<int>(max_col),
                                    -0.5,
                                    static_cast<int>(max_col) - 0.5,
                                    static_cast<int>(max_row),
                                    -0.5,
                                    static_cast<int>(max_row) - 0.5);

            for(size_t col = 0; col < max_col; col++) {
                for(size_t row = 0; row < max_row; row++) {
                    coupling_map->SetBinContent(
                        static_cast<int>(col + 1), static_cast<int>(row + 1), relative_coupling[max_row - row - 1][col]);
                }
            }
        }

        LOG(STATUS) << max_col << "x" << max_row << " coupling matrix imported from config file";

    } else if(config_.has("coupling_file")) {
        LOG(TRACE) << "Reading cross-coupling matrix file " << config_.get<std::string>("coupling_file");
        std::ifstream input_file(config_.getPath("coupling_file", true), std::ifstream::in);
        if(!input_file.good()) {
            throw InvalidValueError(config_, "coupling_file", "Matrix file not found");
        }

        double dummy = -1;
        std::string file_line;
        matrix_rows = 0;
        while(getline(input_file, file_line)) {
            std::stringstream mystream(file_line);
            matrix_cols = 0;
            while(mystream >> dummy) {
                matrix_cols++;
            }
            matrix_rows++;
        }
        input_file.clear();
        input_file.seekg(0, std::ios::beg);

        relative_coupling.resize(matrix_rows);
        for(auto& el : relative_coupling) {
            el.resize(matrix_cols);
        }

        max_col = matrix_cols;
        max_row = matrix_rows;

        size_t row = matrix_rows - 1, col = 0;
        while(getline(input_file, file_line)) {
            std::stringstream mystream(file_line);
            col = 0;
            while(mystream >> dummy) {
                relative_coupling[col][row] = dummy;
                col++;
            }
            row--;
        }
        input_file.close();

        if(config_.get<bool>("output_plots")) {
            LOG(TRACE) << "Creating output plots";

            // Create histograms if needed
            coupling_map = new TH2D("coupling_map",
                                    "Coupling;pixel x;pixel y",
                                    static_cast<int>(max_col),
                                    -0.5,
                                    static_cast<int>(max_col) - 0.5,
                                    static_cast<int>(max_row),
                                    -0.5,
                                    static_cast<int>(max_row) - 0.5);

            for(col = 0; col < max_col; col++) {
                for(row = 0; row < max_row; row++) {
                    coupling_map->SetBinContent(
                        static_cast<int>(col + 1), static_cast<int>(row + 1), relative_coupling[col][row]);
                }
            }
        }

        LOG(STATUS) << matrix_cols << "x" << matrix_rows << " capacitance matrix imported from file "
                    << config_.get<std::string>("coupling_file");

    } else if(config_.has("coupling_scan_file")) {
        TFile* root_file = new TFile(config_.getPath("coupling_scan_file", true).c_str());
        if(root_file->IsZombie()) {
            throw InvalidValueError(config_, "coupling_scan_file", "ROOT file is corrupted. Please, check it");
        }
        for(int i = 1; i < 10; i++) {
            capacitances[i - 1] = static_cast<TGraph*>(root_file->Get(Form("Pixel_%i", i)));
            if(capacitances[i - 1]->IsZombie()) {
                throw InvalidValueError(
                    config_, "coupling_scan_file", "ROOT TGraphs couldn't be imported. Please, check it");
            }
            capacitances[i - 1]->SetBit(TGraph::kIsSortedX);
        }
        matrix_cols = 3;
        matrix_rows = 3;
        if(config_.get<int>("cross_coupling") == 1) {
            max_col = 3;
            max_row = 3;
        } else {
            LOG(STATUS) << "Cross-coupling (neighbour charge transfer) disabled";
            max_col = 1;
            max_row = 1;
        }

        root_file->Delete();

        if(config_.has("minimum_gap")) {
            minimum_gap = config_.get<double>("minimum_gap");
        }
        if(config_.has("nominal_gap")) {
            nominal_gap = config_.get<double>("nominal_gap");
        }
        Eigen::Vector3d origin(0, 0, minimum_gap);

        if(config_.has("tilt_center")) {
            center[0] = config_.get<ROOT::Math::XYPoint>("tilt_center").x() * model_->getPixelSize().x();
            center[1] = config_.get<ROOT::Math::XYPoint>("tilt_center").y() * model_->getPixelSize().y();
            origin = Eigen::Vector3d(center[0], center[1], minimum_gap);
        }

        Eigen::Vector3d rotated_normal(0, 0, 1);
        if(config_.has("chip_angle")) {
            angles[0] = config_.get<ROOT::Math::XYPoint>("chip_angle").x();
            angles[1] = config_.get<ROOT::Math::XYPoint>("chip_angle").y();

            if(angles[0] != 0.0) {
                auto rotation_x = Eigen::AngleAxisd(angles[0], Eigen::Vector3d::UnitX()).toRotationMatrix();
                rotated_normal = rotation_x * rotated_normal;
            }
            if(angles[1] != 0.0) {
                auto rotation_y = Eigen::AngleAxisd(angles[1], Eigen::Vector3d::UnitY()).toRotationMatrix();
                rotated_normal = rotation_y * rotated_normal;
            }
        }

        normalization = 1 / (capacitances[4]->Eval(static_cast<double>(Units::convert(nominal_gap, "um")), nullptr, "S"));
        plane = Eigen::Hyperplane<double, 3>(rotated_normal, origin);

        if(config_.get<bool>("output_plots")) {
            LOG(TRACE) << "Creating output plots";

            // Create histograms if needed
            auto pixel_grid = model_->getNPixels();
            gap_map = new TH2D("gap_map",
                               "Gap;pixel x;pixel y",
                               pixel_grid.x(),
                               -0.5,
                               pixel_grid.x() - 0.5,
                               pixel_grid.y(),
                               -0.5,
                               pixel_grid.y() - 0.5);

            capacitance_map = new TH2D("capacitance_map",
                                       "Capacitance;pixel x;pixel y",
                                       pixel_grid.x(),
                                       -0.5,
                                       pixel_grid.x() - 0.5,
                                       pixel_grid.y(),
                                       -0.5,
                                       pixel_grid.y() - 0.5);

            relative_capacitance_map = new TH2D("relative_capacitance_map",
                                                "Relative Capacitance;pixel x;pixel y",
                                                pixel_grid.x(),
                                                -0.5,
                                                pixel_grid.x() - 0.5,
                                                pixel_grid.y(),
                                                -0.5,
                                                pixel_grid.y() - 0.5);

            for(int col = 0; col < pixel_grid.x(); col++) {
                for(int row = 0; row < pixel_grid.y(); row++) {
                    auto local_x = col * model_->getPixelSize().x();
                    auto local_y = row * model_->getPixelSize().y();

                    Eigen::Vector3d pixel_point(local_x, local_y, 0);
                    Eigen::Vector3d pixel_projection = plane.projection(pixel_point);
                    double pixel_gap = pixel_projection[2];

                    gap_map->Fill(col, row, static_cast<double>(Units::convert(pixel_gap, "um")));
                    capacitance_map->Fill(
                        col, row, capacitances[4]->Eval(static_cast<double>(Units::convert(pixel_gap, "um")), nullptr, "S"));
                    relative_capacitance_map->Fill(
                        col,
                        row,
                        capacitances[4]->Eval(static_cast<double>(Units::convert(pixel_gap, "um")), nullptr, "S") /
                            capacitances[4]->Eval(static_cast<double>(Units::convert(nominal_gap, "um")), nullptr, "S"));
                }
            }

            LOG(STATUS) << "Using " << config_.getPath("coupling_scan_file", true).c_str()
                        << " ROOT file as input for the capacitance vs pixel gaps";
        }
    } else {
        throw ModuleError(
            "Capacitive coupling was not defined. Please, check the README file for configuration options or use "
            "the SimpleTransfer module.");
    }
}

void CapacitiveTransferModule::run(Event* event) {
    auto propagated_message = event->fetchMessage<PropagatedChargeMessage>();

    // Find corresponding pixels for all propagated charges
    LOG(TRACE) << "Transferring charges to pixels";
    unsigned int transferred_charges_count = 0;
<<<<<<< HEAD
    std::map<Pixel::Index, std::pair<double, std::vector<const PropagatedCharge*>>, pixel_cmp> pixel_map;
    for(auto& propagated_charge : propagated_message->getData()) {
=======
    std::map<Pixel::Index, std::pair<double, std::vector<const PropagatedCharge*>>> pixel_map;
    for(auto& propagated_charge : propagated_message_->getData()) {
>>>>>>> 2edbebfc
        auto position = propagated_charge.getLocalPosition();
        // Ignore if outside depth range of implant
        if(std::fabs(position.z() - (model_->getSensorCenter().z() + model_->getSensorSize().z() / 2.0)) >
           config_.get<double>("max_depth_distance")) {
            LOG(DEBUG) << "Skipping set of " << propagated_charge.getCharge() << " propagated charges at "
                       << propagated_charge.getLocalPosition() << " because their local position is not in implant range";
            continue;
        }

        // Find the nearest pixel
        auto xpixel = static_cast<int>(std::round(position.x() / model_->getPixelSize().x()));
        auto ypixel = static_cast<int>(std::round(position.y() / model_->getPixelSize().y()));
        LOG(DEBUG) << "Hit at pixel " << xpixel << ", " << ypixel;

        Pixel::Index pixel_index;
        double neighbour_charge = 0;
        double ccpd_factor = 0;

        Eigen::Vector3d pixel_point;
        Eigen::Vector3d pixel_projection;

        for(size_t row = 0; row < max_row; row++) {
            for(size_t col = 0; col < max_col; col++) {
                if(config_.get<int>("cross_coupling") == 0) {
                    col = static_cast<size_t>(std::floor(matrix_cols / 2));
                    row = static_cast<size_t>(std::floor(matrix_rows / 2));
                }

                // Ignore if out of pixel grid
                if((xpixel + static_cast<int>(col - static_cast<size_t>(std::floor(matrix_cols / 2)))) < 0 ||
                   (xpixel + static_cast<int>(col - static_cast<size_t>(std::floor(matrix_cols / 2)))) >=
                       model_->getNPixels().x() ||
                   (ypixel + static_cast<int>(row - static_cast<size_t>(std::floor(matrix_rows / 2)))) < 0 ||
                   (ypixel + static_cast<int>(row - static_cast<size_t>(std::floor(matrix_rows / 2)))) >=
                       model_->getNPixels().y()) {
                    LOG(DEBUG) << "Skipping set of propagated charges at " << propagated_charge.getLocalPosition()
                               << " because their nearest pixel (" << xpixel << "," << ypixel
                               << ") is outside the pixel matrix";
                    continue;
                }

                pixel_index =
                    Pixel::Index(static_cast<unsigned int>(xpixel + static_cast<int>(col) - std::floor(matrix_cols / 2)),
                                 static_cast<unsigned int>(ypixel + static_cast<int>(row) - std::floor(matrix_rows / 2)));

                if(config_.has("coupling_scan_file")) {
                    double local_x = pixel_index.x() * model_->getPixelSize().x();
                    double local_y = pixel_index.y() * model_->getPixelSize().y();
                    pixel_point = Eigen::Vector3d(local_x, local_y, 0);
                    pixel_projection = plane.projection(pixel_point);
                    double pixel_gap = pixel_projection[2];

                    ccpd_factor = capacitances[row * 3 + col]->Eval(
                                      static_cast<double>(Units::convert(pixel_gap, "um")), nullptr, "S") *
                                  normalization;
                } else if(config_.has("coupling_file")) {
                    ccpd_factor = relative_coupling[col][row];
                } else if(config_.has("coupling_matrix")) {
                    ccpd_factor = relative_coupling[max_row - row - 1][col];
                } else {
                    ccpd_factor = 1;
                    LOG(ERROR) << "This shouldn't happen. Transferring 100% of detected charge";
                }

                // Update statistics
                {
                    std::lock_guard<std::mutex> lock{stats_mutex_};
                    unique_pixels_.insert(pixel_index);
                }
                transferred_charges_count += static_cast<unsigned int>(propagated_charge.getCharge() * ccpd_factor);
                neighbour_charge = propagated_charge.getCharge() * ccpd_factor;

                LOG(DEBUG) << "Set of " << propagated_charge.getCharge() * ccpd_factor << " charges brought to neighbour "
                           << col << "," << row << " pixel " << pixel_index << "with cross-coupling of " << ccpd_factor * 100
                           << "%";

                // Add the pixel the list of hit pixels
                pixel_map[pixel_index].first += neighbour_charge;
                pixel_map[pixel_index].second.emplace_back(&propagated_charge);
            }
        }
    }

    // Create pixel charges
    LOG(TRACE) << "Combining charges at same pixel";
    std::vector<PixelCharge> pixel_charges;
    for(auto& pixel_index_charge : pixel_map) {
        double charge = pixel_index_charge.second.first;

        // Get pixel object from detector
        auto pixel = detector_->getPixel(pixel_index_charge.first.x(), pixel_index_charge.first.y());
        pixel_charges.emplace_back(pixel, charge, pixel_index_charge.second.second);
        LOG(DEBUG) << "Set of " << charge << " charges combined at " << pixel.getIndex();
    }

    // Writing summary and update statistics
    LOG(INFO) << "Transferred " << transferred_charges_count << " charges to " << pixel_map.size() << " pixels";
    {
        std::lock_guard<std::mutex> lock{stats_mutex_};
        total_transferred_charges_ += transferred_charges_count;
    }

    // Dispatch message of pixel charges
    auto pixel_message = std::make_shared<PixelChargeMessage>(pixel_charges, detector_);
    event->dispatchMessage(pixel_message);
}

void CapacitiveTransferModule::finalize() {
    // Print statistics
    LOG(INFO) << "Transferred total of " << total_transferred_charges_ << " charges to " << unique_pixels_.size()
              << " different pixels";

    if(config_.get<bool>("output_plots")) {
        if(config_.has("coupling_scan_file")) {
            gap_map->Write();
            capacitance_map->Write();
            relative_capacitance_map->Write();
            for(int i = 1; i < 10; i++) {
                capacitances[i - 1]->Write(Form("Pixel_%i", i));
            }
        } else {
            coupling_map->Write();
        }
    }
}<|MERGE_RESOLUTION|>--- conflicted
+++ resolved
@@ -265,13 +265,8 @@
     // Find corresponding pixels for all propagated charges
     LOG(TRACE) << "Transferring charges to pixels";
     unsigned int transferred_charges_count = 0;
-<<<<<<< HEAD
     std::map<Pixel::Index, std::pair<double, std::vector<const PropagatedCharge*>>, pixel_cmp> pixel_map;
     for(auto& propagated_charge : propagated_message->getData()) {
-=======
-    std::map<Pixel::Index, std::pair<double, std::vector<const PropagatedCharge*>>> pixel_map;
-    for(auto& propagated_charge : propagated_message_->getData()) {
->>>>>>> 2edbebfc
         auto position = propagated_charge.getLocalPosition();
         // Ignore if outside depth range of implant
         if(std::fabs(position.z() - (model_->getSensorCenter().z() + model_->getSensorSize().z() / 2.0)) >
