--- conflicted
+++ resolved
@@ -25,29 +25,22 @@
 
     // Require PixelCharge messages for single detector
     messenger_->bindMulti(this, &CorryvreckanWriterModule::pixel_messages_, MsgFlags::REQUIRED);
-<<<<<<< HEAD
-
-    config_.setDefault("file_name", "corryvreckanOutput.root");
-    config_.setDefault("geometry_file", "corryvreckanGeometry.conf");
-=======
     messenger_->addDependency<MCParticleMessage>(this);
     messenger_->addDependency<PixelChargeMessage>(this);
     messenger_->addDependency<PropagatedChargeMessage>(this);
     messenger_->addDependency<DepositedChargeMessage>(this);
->>>>>>> b88c5a59
+
+    config_.setDefault("file_name", "corryvreckanOutput.root");
+    config_.setDefault("geometry_file", "corryvreckanGeometry.conf");
+    config_.setDefault("output_mctruth", false);
 }
 
 // Set up the output trees
 void CorryvreckanWriterModule::init() {
 
-<<<<<<< HEAD
-=======
-    LOG(TRACE) << "Initialising module " << getUniqueName();
-
     // Check if MC data to be saved
     outputMCtruth_ = config_.get<bool>("output_mctruth", false);
 
->>>>>>> b88c5a59
     // Create output file and directories
     fileName_ = createOutputFile(allpix::add_file_extension(config_.get<std::string>("file_name"), "root"), true);
     outputFile_ = std::make_unique<TFile>(fileName_.c_str(), "RECREATE");
