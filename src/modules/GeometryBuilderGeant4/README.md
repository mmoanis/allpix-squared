## GeometryBuilderGeant4
**Maintainer**: Koen Wolters (<koen.wolters@cern.ch>)  
**Status**: Functional  

#### Description
Constructs the Geant4 geometry from the internal geometry description. First constructs the world frame with a configurable margin and material. Then continues to create all the detectors using their internal detector models and to place them within the world frame.

All available detector models are fully supported. This builder can create extra support layers of the following materials:

* Silicon
* Plexiglass
* Kapton (using the G4_KAPTON definition)
* Copper
* Epoxy
* Carbonfiber (a mixture of carbon and epoxy)
* G10 (PCB material)
* Solder (a mixture of tin and lead)

This module also allows to simulate misalignments of the setup. By setting one or both of the variables `alignment_precision` and `alignment_precision_rot`, detector misalignments are drawn from a normal distribution with a width given by the configured precision. This is performed for each detector and for each of the three Cartesian coordinates and Euler angles individually. The simulation of misalignments can be omitted by either not specifying the variables or setting all three components of the variable to zero.

#### Parameters
<<<<<<< HEAD
* `world_material` : Material of the world, should either be **air** or **vacuum**. Default to **air** if not specified.
* `world_margin_percentage` : Percentage of the world size to add extra compared to the internally calculated minimum world size. Defaults to 0.1, thus 10%.
* `world_minimum_margin` : Minimum absolute margin to add to all sides of the internally calculated minimum world size. Defaults to zero for all axis, thus not having any minimum margin.
* `alignment_precision` : Alignment precision of the detector setup in the three cartesian coordinates. If this variable is set, a random misalignment is applied to the detector position.
* `alignment_precision_rot` : Alignment precision of the detector setup in the three Euler angles. If this variable is set, a random misalignment is applied to the detector orientation.
* `GDML_output_file` : Optional file to write the geometry to in GDML format. Can only be used if this Geant4 version has GDML support (will throw an error otherwise). Otherwise also likely produces an error due to incomplete GDML implementation in Geant4.
=======
* `world_material` : Material of the world, should either be **air** or **vacuum**. Defaults to **air** if not specified.
* `world_margin_percentage` : Percentage of the world size to add to every dimension compared to the internally calculated minimum world size. Defaults to 0.1, thus 10%.
* `world_minimum_margin` : Minimum absolute margin to add to all sides of the internally calculated minimum world size. Defaults to zero for all axis, thus not requiring any minimum margin.
* `GDML_output_file` : Optional file to write the geometry to in GDML format. Can only be used if this Geant4 version is built with GDML support enabled and will throw an error otherwise. This feature is to be considered experimental as the GDML implementation of Geant4 is incomplete.
>>>>>>> 9a69dcf5

#### Usage
To create a Geant4 geometry using vacuum as world material and with always exactly one meter added to the minimum world size in every dimension, the following configuration could be used:

```ini
[GeometryBuilderGeant4]
world_material = "vacuum"
world_margin_percentage = 0
world_minimum_margin = 1m 1m 1m
```<|MERGE_RESOLUTION|>--- conflicted
+++ resolved
@@ -16,22 +16,11 @@
 * G10 (PCB material)
 * Solder (a mixture of tin and lead)
 
-This module also allows to simulate misalignments of the setup. By setting one or both of the variables `alignment_precision` and `alignment_precision_rot`, detector misalignments are drawn from a normal distribution with a width given by the configured precision. This is performed for each detector and for each of the three Cartesian coordinates and Euler angles individually. The simulation of misalignments can be omitted by either not specifying the variables or setting all three components of the variable to zero.
-
 #### Parameters
-<<<<<<< HEAD
-* `world_material` : Material of the world, should either be **air** or **vacuum**. Default to **air** if not specified.
-* `world_margin_percentage` : Percentage of the world size to add extra compared to the internally calculated minimum world size. Defaults to 0.1, thus 10%.
-* `world_minimum_margin` : Minimum absolute margin to add to all sides of the internally calculated minimum world size. Defaults to zero for all axis, thus not having any minimum margin.
-* `alignment_precision` : Alignment precision of the detector setup in the three cartesian coordinates. If this variable is set, a random misalignment is applied to the detector position.
-* `alignment_precision_rot` : Alignment precision of the detector setup in the three Euler angles. If this variable is set, a random misalignment is applied to the detector orientation.
-* `GDML_output_file` : Optional file to write the geometry to in GDML format. Can only be used if this Geant4 version has GDML support (will throw an error otherwise). Otherwise also likely produces an error due to incomplete GDML implementation in Geant4.
-=======
 * `world_material` : Material of the world, should either be **air** or **vacuum**. Defaults to **air** if not specified.
 * `world_margin_percentage` : Percentage of the world size to add to every dimension compared to the internally calculated minimum world size. Defaults to 0.1, thus 10%.
 * `world_minimum_margin` : Minimum absolute margin to add to all sides of the internally calculated minimum world size. Defaults to zero for all axis, thus not requiring any minimum margin.
 * `GDML_output_file` : Optional file to write the geometry to in GDML format. Can only be used if this Geant4 version is built with GDML support enabled and will throw an error otherwise. This feature is to be considered experimental as the GDML implementation of Geant4 is incomplete.
->>>>>>> 9a69dcf5
 
 #### Usage
 To create a Geant4 geometry using vacuum as world material and with always exactly one meter added to the minimum world size in every dimension, the following configuration could be used:
