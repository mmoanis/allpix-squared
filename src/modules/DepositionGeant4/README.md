## DepositionGeant4
**Maintainer**: Koen Wolters (<koen.wolters@cern.ch>)  
**Status**: Functional  
**Output**: DepositedCharge, MCParticle  

#### Description
<<<<<<< HEAD
Module which deposits charge carriers in the active volume of all detectors. It acts as wrapper around the Geant4 logic and depends on the global geometry constructed by the GeometryBuilderGeant4 module. It initializes the physical processes to simulate a particle source that will generate particles in every event. For all particles passing the detectors in the geometry, the energy loss is converted into charge carrier deposited in every steps of the Geant4 simulation of the passage (of customizable size). The information about the truth particle passage is also made available.
=======
Module which deposits charge carriers in the active volume of all detectors. It acts as wrapper around the Geant4 logic and depends on the global geometry constructed by the GeometryBuilderGeant4 module. It initializes the physical processes to simulate a particle source that will in every event generate a particle beam with certain parameters as explained below.

The particle type can be set via a string (particle_type) or by the respective PDG code (particle_code). Refer to [the Geant4 webpage](http://geant4.cern.ch/G4UsersDocuments/UsersGuides/ForApplicationDeveloper/html/TrackingAndPhysics/particle.html) for information about the available types of particles and [this pdf](http://pdg.lbl.gov/2002/montecarlorpp.pdf) for a list of the particles and PDG codes.

For all particles passing the detectors in the geometry, the energy loss is converted into charge carriers deposited in every steps of the Geant4 simulation of the passage (of customizable size). The information about the truth particle passage is also made available.
>>>>>>> 2cef6c81

#### Dependencies

This module requires an installation Geant4.

#### Parameters
<<<<<<< HEAD
* `physics_list`: Geant4-internal list of physical processes to simulate. More information about possible physics list and recommendations for default is available on the Geant4 website [@g4physicslists].
* `charge_creation_energy` : Energy needed to create a charge deposit. Defaults to the energy needed to create an electron-hole pair in silicon (3.64 eV).
* `max_step_length` : Maximum length of a simulation step in every sensitive device.
* `particle_position` : Position of the particle source in the world geometry.
* `particle_type` : Type of the Geant4 particle to use in the source. Refer to the Geant4 documentation [@g4particles] for information about the available types of particles.
* `particle_radius_sigma` : Width of the Gaussian beam profile.
* `particle_direction` : Direction of the particle as a unit vector.
* `particle_energy` : Initial energy of the generated particle.
* `number_of_particles` : Number of particles to generate in a single event. Defaults to one particle.

#### Usage
A possible default configuration to use, simulating a beam of 120 GeV pions, is the following:
=======
* `physics_list`: Geant4-internal list of physical processes to simulate. More information about possible physics list and recommendations for default is available [on the Geant4 website](http://geant4.cern.ch/support/proc_mod_catalog/physics_lists/referencePL.shtml).
* `charge_creation_energy` : Energy needed to create a charge deposit. Defaults to the energy needed to create an electron-hole pair in silicon (3.64 eV).
* `max_step_length` : Maximum length of a simulation step in every sensitive device.
* `particle_type` : Type of the Geant4 particle to use in the source (string).
* `particle_code` : PDG code of the Geant4 particle to use in the source.
* `beam_energy` : Mean energy of the generated particles.
* `beam_energy_spread` : Energy spread of the generated particle beam.
* `beam_position` : Position of the particle beam/source in the world geometry.
* `beam_size` : Width of the Gaussian beam profile.
* `beam_divergence` : Standard deviation of the particle angles in x and y from the particle beam
* `beam_direction` : Direction of the particle as a unit vector.
* `number_of_particles` : Number of particles to generate in a single event. Defaults to one particle.

#### Usage
A possible default configuration to use, simulating a beam of 120 GeV pions with a divergence in x, is the following:
>>>>>>> 2cef6c81

```ini
[DepositionGeant4]
physics_list = QGSP_BERT
particle_type = "pi+"
beam_energy = 120GeV
beam_position = 0 0 -1mm
beam_direction = 0 0 1
beam_divergence = 3mrad 0mrad
number_of_particles = 1
```

[@g4physicslists]: http://geant4.cern.ch/support/proc_mod_catalog/physics_lists/referencePL.shtml
[@g4particles]: http://geant4.cern.ch/G4UsersDocuments/UsersGuides/ForApplicationDeveloper/html/TrackingAndPhysics/particle.html<|MERGE_RESOLUTION|>--- conflicted
+++ resolved
@@ -1,42 +1,24 @@
 ## DepositionGeant4
-**Maintainer**: Koen Wolters (<koen.wolters@cern.ch>)  
-**Status**: Functional  
-**Output**: DepositedCharge, MCParticle  
+**Maintainer**: Koen Wolters (<koen.wolters@cern.ch>)
+**Status**: Functional
+**Output**: DepositedCharge, MCParticle
 
 #### Description
-<<<<<<< HEAD
-Module which deposits charge carriers in the active volume of all detectors. It acts as wrapper around the Geant4 logic and depends on the global geometry constructed by the GeometryBuilderGeant4 module. It initializes the physical processes to simulate a particle source that will generate particles in every event. For all particles passing the detectors in the geometry, the energy loss is converted into charge carrier deposited in every steps of the Geant4 simulation of the passage (of customizable size). The information about the truth particle passage is also made available.
-=======
 Module which deposits charge carriers in the active volume of all detectors. It acts as wrapper around the Geant4 logic and depends on the global geometry constructed by the GeometryBuilderGeant4 module. It initializes the physical processes to simulate a particle source that will in every event generate a particle beam with certain parameters as explained below.
 
 The particle type can be set via a string (particle_type) or by the respective PDG code (particle_code). Refer to [the Geant4 webpage](http://geant4.cern.ch/G4UsersDocuments/UsersGuides/ForApplicationDeveloper/html/TrackingAndPhysics/particle.html) for information about the available types of particles and [this pdf](http://pdg.lbl.gov/2002/montecarlorpp.pdf) for a list of the particles and PDG codes.
 
 For all particles passing the detectors in the geometry, the energy loss is converted into charge carriers deposited in every steps of the Geant4 simulation of the passage (of customizable size). The information about the truth particle passage is also made available.
->>>>>>> 2cef6c81
 
 #### Dependencies
 
 This module requires an installation Geant4.
 
 #### Parameters
-<<<<<<< HEAD
 * `physics_list`: Geant4-internal list of physical processes to simulate. More information about possible physics list and recommendations for default is available on the Geant4 website [@g4physicslists].
 * `charge_creation_energy` : Energy needed to create a charge deposit. Defaults to the energy needed to create an electron-hole pair in silicon (3.64 eV).
 * `max_step_length` : Maximum length of a simulation step in every sensitive device.
-* `particle_position` : Position of the particle source in the world geometry.
-* `particle_type` : Type of the Geant4 particle to use in the source. Refer to the Geant4 documentation [@g4particles] for information about the available types of particles.
-* `particle_radius_sigma` : Width of the Gaussian beam profile.
-* `particle_direction` : Direction of the particle as a unit vector.
-* `particle_energy` : Initial energy of the generated particle.
-* `number_of_particles` : Number of particles to generate in a single event. Defaults to one particle.
-
-#### Usage
-A possible default configuration to use, simulating a beam of 120 GeV pions, is the following:
-=======
-* `physics_list`: Geant4-internal list of physical processes to simulate. More information about possible physics list and recommendations for default is available [on the Geant4 website](http://geant4.cern.ch/support/proc_mod_catalog/physics_lists/referencePL.shtml).
-* `charge_creation_energy` : Energy needed to create a charge deposit. Defaults to the energy needed to create an electron-hole pair in silicon (3.64 eV).
-* `max_step_length` : Maximum length of a simulation step in every sensitive device.
-* `particle_type` : Type of the Geant4 particle to use in the source (string).
+* `particle_type` : Type of the Geant4 particle to use in the source (string). Refer to the Geant4 documentation [@g4particles] for information about the available types of particles.
 * `particle_code` : PDG code of the Geant4 particle to use in the source.
 * `beam_energy` : Mean energy of the generated particles.
 * `beam_energy_spread` : Energy spread of the generated particle beam.
@@ -48,7 +30,6 @@
 
 #### Usage
 A possible default configuration to use, simulating a beam of 120 GeV pions with a divergence in x, is the following:
->>>>>>> 2cef6c81
 
 ```ini
 [DepositionGeant4]
